--- conflicted
+++ resolved
@@ -1321,11 +1321,7 @@
         height: 30
       alignment: 0
       pivot: {x: 0.5, y: 0.5}
-<<<<<<< HEAD
-      border: {x: 6, y: 7, z: 6, w: 5}
-=======
-      border: {x: 0, y: 0, z: 0, w: 0}
->>>>>>> 994f2997
+      border: {x: 0, y: 0, z: 0, w: 0}
       outline: []
       physicsShape: []
       tessellationDetail: 0
@@ -1703,11 +1699,7 @@
         height: 30
       alignment: 0
       pivot: {x: 0.5, y: 0.5}
-<<<<<<< HEAD
-      border: {x: 7, y: 7, z: 7, w: 6}
-=======
-      border: {x: 0, y: 0, z: 0, w: 0}
->>>>>>> 994f2997
+      border: {x: 0, y: 0, z: 0, w: 0}
       outline: []
       physicsShape: []
       tessellationDetail: 0
@@ -2085,11 +2077,7 @@
         height: 30
       alignment: 0
       pivot: {x: 0.5, y: 0.5}
-<<<<<<< HEAD
-      border: {x: 6, y: 7, z: 6, w: 5}
-=======
-      border: {x: 0, y: 0, z: 0, w: 0}
->>>>>>> 994f2997
+      border: {x: 0, y: 0, z: 0, w: 0}
       outline: []
       physicsShape: []
       tessellationDetail: 0
@@ -2467,11 +2455,7 @@
         height: 30
       alignment: 0
       pivot: {x: 0.5, y: 0.5}
-<<<<<<< HEAD
-      border: {x: 7, y: 7, z: 7, w: 6}
-=======
-      border: {x: 0, y: 0, z: 0, w: 0}
->>>>>>> 994f2997
+      border: {x: 0, y: 0, z: 0, w: 0}
       outline: []
       physicsShape: []
       tessellationDetail: 0
