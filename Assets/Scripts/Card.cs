<<<<<<< HEAD
namespace CardGame
{
    public class Card
=======
[System.Serializable]
public class Card{
    public enum Ranks
>>>>>>> b67d31fc
    {
        public enum Ranks
        {
            Two = 2,
            Three = 3,
            Four = 4,
            Five = 5,
            Six = 6,
            Seven = 7,
            Eight = 8,
            Nine = 9,
            Ten = 10,
            Jack = 11,
            Queen = 12,
            King = 13,
            Ace = 14
        }

        public enum Suits
        {
            Spades,
            Hearts,
            Diamonds,
            Clubs
        }


        public Ranks rank;
        public Suits suit;

        public Card(Ranks ranks, Suits suit)
        {
            this.rank = ranks;
            this.suit = suit;
        }
    }
}<|MERGE_RESOLUTION|>--- conflicted
+++ resolved
@@ -1,29 +1,21 @@
-<<<<<<< HEAD
-namespace CardGame
-{
-    public class Card
-=======
 [System.Serializable]
 public class Card{
     public enum Ranks
->>>>>>> b67d31fc
     {
-        public enum Ranks
-        {
-            Two = 2,
-            Three = 3,
-            Four = 4,
-            Five = 5,
-            Six = 6,
-            Seven = 7,
-            Eight = 8,
-            Nine = 9,
-            Ten = 10,
-            Jack = 11,
-            Queen = 12,
-            King = 13,
-            Ace = 14
-        }
+        Two = 2,
+        Three = 3,
+        Four = 4,
+        Five = 5,
+        Six = 6,
+        Seven = 7,
+        Eight = 8,
+        Nine = 9,
+        Ten = 10,
+        Jack = 11,
+        Queen = 12,
+        King = 13,
+        Ace = 14
+    }
 
         public enum Suits
         {
@@ -37,10 +29,9 @@
         public Ranks rank;
         public Suits suit;
 
-        public Card(Ranks ranks, Suits suit)
-        {
-            this.rank = ranks;
-            this.suit = suit;
-        }
+    public Card(Ranks ranks, Suits suit)
+    {
+        this.rank = ranks;
+        this.suit = suit;
     }
 }