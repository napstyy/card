--- conflicted
+++ resolved
@@ -3,24 +3,8 @@
 using Unity.VisualScripting;
 using UnityEngine;
 
-namespace CardGame
+public class BlackjackController : MonoBehaviour
 {
-<<<<<<< HEAD
-    public class BlackjackController : MonoBehaviour
-    {
-        public enum Position
-        {
-            Player,
-            Dealer
-        }
-
-        public int chips;
-        public bool isDoubleDown;
-        public GameObject cardPrefab;
-        public TextMeshProUGUI playerPointsText;
-        public HandsContainer playerHandsContainer;
-        public HandsContainer dealerHandsContainer;
-=======
     public int chips;
     public bool isDoubleDown;
     public GameObject cardPrefab;
@@ -28,34 +12,10 @@
     public Hands playerHands;
     public Hands dealerHands;
     public Hands selectedHands;
->>>>>>> b67d31fc
 
-        List<Card> deck;
-        List<Card> removedCards;
+    List<Card> deck;
+    List<Card> removedCards;
 
-<<<<<<< HEAD
-        List<Card> playerHands;
-        List<Card> dealerHands;
-
-        // Start is called before the first frame update
-        void Start()
-        {
-            removedCards = new List<Card>();
-            playerHands = new List<Card>();
-            dealerHands = new List<Card>();
-            deck = InitializeDeck();
-            StartOfRound();
-        }
-
-        void StartOfRound()
-        {
-            playerHands.Clear();
-            dealerHands.Clear();
-            playerHands.Add(DrawCard(Position.Player));
-            dealerHands.Add(DrawCard(Position.Dealer));
-            playerHands.Add(DrawCard(Position.Player));
-            dealerHands.Add(DrawCard(Position.Dealer));
-=======
     // Start is called before the first frame update
     void Start()
     {
@@ -76,11 +36,6 @@
         int playerPoints = CountPoints(playerHands.cards);
         playerPointsText.SetText(playerPoints.ToString());
     }
->>>>>>> b67d31fc
-
-            int playerPoints = CountPoints(playerHands);
-            playerPointsText.SetText(playerPoints.ToString());
-        }
 
         List<Card> InitializeDeck(int numberOfDecks = 1)
         {
@@ -96,10 +51,9 @@
                 }
             }
 
-<<<<<<< HEAD
             return deck;
         }
-=======
+
     Card DrawCard()
     {
         int rnd = Random.Range(0, deck.Count);
@@ -108,23 +62,7 @@
         removedCards.Add(card);
         return card;
     }
->>>>>>> b67d31fc
 
-        Card DrawCard(Position position)
-        {
-            int rnd = Random.Range(0, deck.Count);
-            Card card = deck[rnd];
-            deck.Remove(card);
-            removedCards.Add(card);
-            HandsContainer hands = position == Position.Dealer ? dealerHandsContainer : playerHandsContainer;
-            GameObject cardObject = Instantiate(cardPrefab, hands.transform);
-            DisplayCard displayCard = cardObject.GetComponent<DisplayCard>();
-            displayCard.Instantiate(card);
-            hands.UpdateHands();
-            return card;
-        }
-
-<<<<<<< HEAD
         int GetCardPoint(Card card)
         {
             int point;
@@ -159,24 +97,6 @@
             return point;
         }
 
-        public void Stand()
-        {
-            int dealerPoints = CountPoints(dealerHands);
-            dealerHandsContainer.hideFirstCard = false;
-            dealerHandsContainer.UpdateHands();
-            while (dealerPoints < 17)
-            {
-                dealerHands.Add(DrawCard(Position.Dealer));
-                dealerPoints = CountPoints(dealerHands);
-            }
-            int playerPoints = CountPoints(playerHands);
-            string gameResult = playerPoints < dealerPoints ? "Dealer Win!" : playerPoints > dealerPoints ? "Player Win!" : "Tie";
-            Debug.Log(gameResult + $" Dealer: {dealerPoints} | Player: {playerPoints}");
-        }
-=======
-        return point;
-    }
-
     public void Stand()
     {
         int dealerPoints = CountPoints(dealerHands.cards);
@@ -210,28 +130,12 @@
         playerPointsText.SetText(playerPoints.ToString());
         if(playerPoints > 21) Debug.Log("Player Busted");
     }
->>>>>>> b67d31fc
 
-        public void Replace(int index)
+        public void Bet(int chips)
         {
-            if (index > 0 && index < playerHands.Count)
-            {
-                removedCards.Add(playerHands[index]);
-                playerHands[index] = DrawCard(Position.Player);
-                playerHandsContainer.UpdateHands();
-            }
+            this.chips += chips;
         }
 
-<<<<<<< HEAD
-        public void Hit()
-        {
-            if (CountPoints(playerHands) > 21) return;
-            playerHands.Add(DrawCard(Position.Player));
-            int playerPoints = CountPoints(playerHands);
-            playerPointsText.SetText(playerPoints.ToString());
-            if (playerPoints > 21) Debug.Log("Player Busted");
-        }
-=======
     public void DoubleDown()
     {
         this.chips *= 2;
@@ -242,23 +146,6 @@
         if(playerPoints > 21) Debug.Log("Player Busted");
         Stand();
     }
->>>>>>> b67d31fc
-
-        public void Bet(int chips)
-        {
-            this.chips += chips;
-        }
-
-        public void DoubleDown()
-        {
-            this.chips *= 2;
-            isDoubleDown = true;
-            playerHands.Add(DrawCard(Position.Player));
-            int playerPoints = CountPoints(playerHands);
-            playerPointsText.SetText(playerPoints.ToString());
-            if (playerPoints > 21) Debug.Log("Player Busted");
-            Stand();
-        }
 
         public int CountPoints(List<Card> hands)
         {
@@ -276,8 +163,7 @@
                 points -= 10;
             }
 
-            return points;
-        }
+        return points;
     }
 
     public void Restart()
