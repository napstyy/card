--- conflicted
+++ resolved
@@ -55,6 +55,24 @@
         #endregion
 
         #region Unity Lifecycle
+
+        public List<Card> cards { get; private set; }
+        public Role playerRole = Role.Player;
+        public float spacing = 1f;
+        public int chips;
+        public int extraPoints { get; private set; }
+        public bool hideCards;
+
+        private List<DisplayCard> _cardObjectsList;
+        private int _selectedCardIndex = -1;
+        private bool _hideFirstCard;
+        private bool _isAnimating;
+        private UIController _uiController;
+        private Action _updateSelectedCardsHandler;
+
+        [SerializeField] private AudioClip cardSlide1;
+        [SerializeField] private AudioClip cardSlide2;
+
         private void Start()
         {
             Initialize();
@@ -69,10 +87,6 @@
         }
         #endregion
 
-<<<<<<< HEAD
-        [SerializeField] private AudioClip cardSlide1;
-        [SerializeField] private AudioClip cardSlide2;
-=======
         #region Initialization
         private void Initialize()
         {
@@ -80,7 +94,6 @@
             displayCards = new List<DisplayCard>();
             uiController = FindAnyObjectByType<UIController>();
         }
->>>>>>> 586389d2
 
         private void SetupEventHandlers()
         {
@@ -295,14 +308,11 @@
         #region Card Interaction
         private void HandleCardClick(GameObject cardObject, int index)
         {
-<<<<<<< HEAD
-            if (_isAnimating) return;
-=======
             if (isAnimating || GameManager.Instance.CurrentState != GameManager.GameState.Preparation)
                 return;
 
             AudioManager.Instance.PlaySFX(cardSlide);
->>>>>>> 586389d2
+            if (_isAnimating) return;
 
             if (selectedCardIndex == index)
             {
