--- conflicted
+++ resolved
@@ -36,20 +36,10 @@
     {
         GameManager.Instance.OnGameStateChanged += GameStateChangedHandler;
         BlackjackController.Instance.OnRoundStateChanged += RoundStateChangedHandler;
-<<<<<<< HEAD
-        confirmButton.onClick.AddListener(() => GameManager.Instance.CompleteRound());
-        startGameButton.onClick.AddListener(() => GameManager.Instance.SetGameState(GameManager.GameState.Betting));
-=======
-        player = GameManager.Instance.PlayerStats;
         optionsMenu = FindObjectOfType<OptionUIManager>();
-        player.OnChipsChanged += UpdateChipsText;
-        player.OnBetsChanged += UpdateBetsText;
         confirmButton.onClick.AddListener(() => GameManager.Instance.CompleteRound());
         startGameButton.onClick.AddListener(() => GameManager.Instance.SetGameState(GameManager.GameState.Betting));
         optionsButton.onClick.AddListener(() => optionsMenu.OpenOptions());
-        UpdateChipsText(player.ownedChips);
-        UpdateBetsText(player.totalBets);
->>>>>>> 5b5c0f9c
     }
 
     private void RoundStateChangedHandler(BlackjackController.RoundState state)
