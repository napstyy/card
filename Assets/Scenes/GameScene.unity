--- conflicted
+++ resolved
@@ -1379,11 +1379,6 @@
   playerRole: 0
   chips: 0
   hideCards: 0
-<<<<<<< HEAD
-  cardSlide1: {fileID: 0}
-  cardSlide2: {fileID: 0}
-=======
->>>>>>> 586389d2
 --- !u!1 &361235482
 GameObject:
   m_ObjectHideFlags: 0
